export const EMPTY_DASHBOARD = {
  id: 0,
  name: '',
  cells: [
    {
      x: 0,
      y: 0,
      queries: [],
      name: 'Loading...',
      type: 'single-stat',
    },
  ],
}

export const NEW_DEFAULT_DASHBOARD_CELL = {
  x: 0,
  y: 0,
  w: 4,
  h: 4,
  name: 'Name This Graph',
  type: 'line',
  queries: [],
}

export const NEW_DASHBOARD = {
  name: 'Name This Dashboard',
  cells: [NEW_DEFAULT_DASHBOARD_CELL],
}

export const TEMPLATE_TYPES = [
  {
    text: 'CSV',
    type: 'csv',
  },
  {
    text: 'Databases',
    type: 'databases',
  },
  {
    text: 'Measurements',
    type: 'measurements',
  },
  {
    text: 'Field Keys',
    type: 'fieldKeys',
  },
  {
    text: 'Tag Keys',
    type: 'tagKeys',
  },
  {
    text: 'Tag Values',
    type: 'tagValues',
  },
]

<<<<<<< HEAD
=======
export const TEMPLATE_VARIABLE_TYPES = {
  csv: 'csv',
  databases: 'database',
  measurements: 'measurement',
  fieldKeys: 'fieldKey',
  tagKeys: 'tagKey',
  tagValues: 'tagValue',
}

>>>>>>> 75f5ea57
export const TEMPLATE_VARIABLE_QUERIES = {
  databases: 'SHOW DATABASES',
  measurements: 'SHOW MEASUREMENTS ON :database:',
  fieldKeys: 'SHOW FIELD KEYS ON :database: FROM :measurement:',
  tagKeys: 'SHOW TAG KEYS ON :database: FROM :measurement:',
  tagValues: 'SHOW TAG VALUES ON :database: FROM :measurement: WITH KEY=:tagKey:',
<<<<<<< HEAD
}

export const TEMPLATE_MATCHER = /\B:\B|:\w+\b(?!:)/g
=======
}
>>>>>>> 75f5ea57
<|MERGE_RESOLUTION|>--- conflicted
+++ resolved
@@ -54,8 +54,6 @@
   },
 ]
 
-<<<<<<< HEAD
-=======
 export const TEMPLATE_VARIABLE_TYPES = {
   csv: 'csv',
   databases: 'database',
@@ -65,17 +63,12 @@
   tagValues: 'tagValue',
 }
 
->>>>>>> 75f5ea57
 export const TEMPLATE_VARIABLE_QUERIES = {
   databases: 'SHOW DATABASES',
   measurements: 'SHOW MEASUREMENTS ON :database:',
   fieldKeys: 'SHOW FIELD KEYS ON :database: FROM :measurement:',
   tagKeys: 'SHOW TAG KEYS ON :database: FROM :measurement:',
   tagValues: 'SHOW TAG VALUES ON :database: FROM :measurement: WITH KEY=:tagKey:',
-<<<<<<< HEAD
 }
 
-export const TEMPLATE_MATCHER = /\B:\B|:\w+\b(?!:)/g
-=======
-}
->>>>>>> 75f5ea57
+export const TEMPLATE_MATCHER = /\B:\B|:\w+\b(?!:)/g